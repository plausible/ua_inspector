--- conflicted
+++ resolved
@@ -1,17 +1,15 @@
 # Changelog
 
-<<<<<<< HEAD
 ## v0.20.0-dev
 
 - Deprecations
     - Accessing the system environment by configuring `{:system, var}` or `{:system, var, default}` will now result in a `Logger.info/1` message and will stop working in a future release
     - The download tasks `ua_inspector.download.databases` and `ua_inspector.download.short_code_maps` are now deprecated and will be removed in a future release
-=======
+
 ## v0.19.2 (2019-02-12)
 
 - Bug fixes
     - Short code maps are now stored in the correct file encoding (`UTF-8`) to allow parsing short code maps with characters like umlauts ([#15](https://github.com/elixytics/ua_inspector/issues/15))
->>>>>>> 581cccec
 
 ## v0.19.1 (2019-01-05)
 
