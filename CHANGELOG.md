--- conflicted
+++ resolved
@@ -1,17 +1,15 @@
 # Changelog
 
-<<<<<<< HEAD
 ## v0.16.0 (2018-01-05)
 
 - Backwards incompatible changes
     - Minimum required elixir version is now "~> 1.3"
-=======
+
 ## v0.15.1 (2018-01-17)
 
 - Bug fixes
     - Broken module naming for the mix download tasks has been fixed
       ([#12](https://github.com/elixytics/ua_inspector/issues/12))
->>>>>>> ac3a58cc
 
 ## v0.15.0 (2017-12-30)
 
