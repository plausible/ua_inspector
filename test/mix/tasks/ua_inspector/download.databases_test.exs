--- conflicted
+++ resolved
@@ -3,12 +3,7 @@
 
   import ExUnit.CaptureIO
 
-<<<<<<< HEAD
-  alias Mix.Tasks.UAInspector.Download.Databases, as: MixTask
-=======
   alias Mix.Tasks.UaInspector.Download.Databases, as: MixTask
-  alias UAInspector.Util
->>>>>>> ac3a58cc
 
   setup_all do
     # setup internal testing webserver
